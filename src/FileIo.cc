#include <unistd.h>
#include <Logging.hh>
#include "FileIo.hh"
#include "ClusterMap.hh"
#include "LoggingException.hh"
#include "Utility.hh"

using std::shared_ptr;
using std::unique_ptr;
using std::string;
using std::make_shared;
using std::chrono::system_clock;
using kinetic::KineticStatus;
using kinetic::StatusCode;

using namespace kio;


FileIo::FileIo() :
    cluster(), cache(ClusterMap::getInstance().getCache()), lastChunkNumber(*this)
{
}

FileIo::~FileIo()
{
}

/* All necessary checks have been done in the 993 line long
 * XrdFstOfsFile::open method before we are called. */
void FileIo::Open(const std::string &p, int flags,
                  mode_t mode, const std::string &opaque, uint16_t timeout)
{
  /* TODO: throttle on number of open files? */
  cluster = ClusterMap::getInstance().getCluster(utility::extractClusterID(p));

  /* Setting path variables. There is no need to encode kinetic:clusterID in
   * all chunk keys. */
  obj_path = p;
  chunk_basename = obj_path.substr(obj_path.find_last_of(':') + 1, obj_path.length());

  /* Put the metadata key... if it already exists the operation will fail with
   * a version missmatch error, which is fine... */
  shared_ptr<const string> version_out;
  auto s = cluster->put(
      make_shared<string>(obj_path),
      make_shared<const string>(),
      make_shared<const string>(),
      false,
      version_out);

  if (s.ok())
    lastChunkNumber.set(0);
  else if (s.statusCode() != StatusCode::REMOTE_VERSION_MISMATCH)
<<<<<<< HEAD
    throw kio_exception(EIO, "Attempting to write metadata key '",  obj_path, "' to cluster returned unexpected error ", s);
=======
    throw LoggingException(EIO, __FUNCTION__, __FILE__, __LINE__,
                           "Attempting to write metadata key '" + obj_path + "' to cluster "
                           "returned unexpected error: " +toString(s.statusCode())+" "+s.message());
>>>>>>> 7909f1dd
}

void FileIo::Close(uint16_t timeout)
{
  Sync(timeout);
  cache.drop(this);
  cluster.reset();
  obj_path.clear();
  chunk_basename.clear();
}


int64_t FileIo::ReadWrite(long long off, char *buffer,
                          int length, FileIo::rw mode, uint16_t timeout)
{
  if (!cluster)
    throw kio_exception(ENXIO, "No cluster set for FileIO object ", obj_path);

  /* Delay response in case of cache pressure in order to throttle requests in high
   * pressure scenarios. For now, we simply delay for a percentage of the timeout time. */
  int delay;
  do{
    delay = (timeout ? timeout : 60) * cache.pressure();
    if(delay) sleep(delay);
    if(timeout) timeout -= delay;
  }while(delay);

  const size_t chunk_capacity = cluster->limits().max_value_size;
  size_t length_todo = length;
  off_t off_done = 0;

  while (length_todo) {
    int chunk_number = static_cast<int>((off + off_done) / chunk_capacity);
    off_t chunk_offset = (off + off_done) - chunk_number * chunk_capacity;
    size_t chunk_length = std::min(length_todo, chunk_capacity - chunk_offset);

    /* Increase last chunk number if we write past currently known file size...*/
    ClusterChunk::Mode cm = ClusterChunk::Mode::STANDARD;
    if (mode == rw::WRITE && chunk_number > lastChunkNumber.get()) {
      lastChunkNumber.set(chunk_number);
      cm = ClusterChunk::Mode::CREATE;
    }
    auto chunk = cache.get(this, chunk_number, cm);

    if (mode == rw::WRITE) {
      chunk->write(buffer + off_done, chunk_offset, chunk_length);

      /* Flush chunk in background if writing to chunk capacity.*/
      if (chunk_offset + chunk_length == chunk_capacity)
        cache.async_flush(this, chunk);
    }
    else if (mode == rw::READ) {
      chunk->read(buffer + off_done, chunk_offset, chunk_length);

      /* If we are reading the last chunk (or past it) */
      if (chunk_number >= lastChunkNumber.get()) {
        /* make sure length doesn't indicate that we read past filesize. */
        if (chunk->size() > chunk_offset)
          length_todo -= std::min(chunk_length,
                                  (size_t) chunk->size() - chunk_offset);
        break;
      }
    }
    length_todo -= chunk_length;
    off_done += chunk_length;
  }

  return length - length_todo;
}

int64_t FileIo::Read(long long offset, char *buffer, int length,
                     uint16_t timeout)
{
  return ReadWrite(offset, buffer, length, FileIo::rw::READ, timeout);
}

int64_t FileIo::Write(long long offset, const char *buffer,
                      int length, uint16_t timeout)
{
  return ReadWrite(offset, const_cast<char *>(buffer), length,
                   FileIo::rw::WRITE, timeout);
}

void FileIo::Truncate(long long offset, uint16_t timeout)
{
  if (!cluster)
    throw kio_exception(ENXIO, "No cluster set for FileIO object ", obj_path);

  const size_t chunk_capacity = cluster->limits().max_value_size;
  int chunk_number = offset / chunk_capacity;
  int chunk_offset = offset - chunk_number * chunk_capacity;

  /* Step 1) truncate the chunk containing the offset. */
  cache.get(this, chunk_number, ClusterChunk::Mode::STANDARD)->truncate(chunk_offset);

  /* Step 2) Ensure we don't have chunks past chunk_number in the cache. Since
   * truncate isn't super common, go the easy way and just sync+drop the
   * cache... this will also sync the just truncated chunk.  */
  cache.flush(this);
  cache.drop(this);

  /* Step 3) Delete all chunks past chunk_number. When truncating to size 0,
   * (and only then) also delete the first chunk. */
  std::unique_ptr<std::vector<string>> keys;
  const size_t max_keys_requested = 100;
  do {
    KineticStatus status = cluster->range(
        utility::constructChunkKey(chunk_basename, offset ? chunk_number + 1 : 0),
        utility::constructChunkKey(chunk_basename, std::numeric_limits<int>::max()),
        max_keys_requested, keys);
    if (!status.ok())
      throw kio_exception(EIO, "KeyRange request unexpectedly failed for object ",  obj_path,  ": ", status);

    for (auto iter = keys->begin(); iter != keys->end(); ++iter) {
      status = cluster->remove(make_shared<string>(*iter),
                               make_shared<string>(""), true);
      if (!status.ok() && status.statusCode() != StatusCode::REMOTE_NOT_FOUND)
        throw kio_exception(EIO, "Deleting chunk ", *iter, " failed: ", status);


    }
  } while (keys->size() == max_keys_requested);

  /* Set last chunk number */
  lastChunkNumber.set(chunk_number);
}

void FileIo::Remove(uint16_t timeout)
{
  Truncate(0);
  KineticStatus status = cluster->remove(make_shared<string>(obj_path),
                                         make_shared<string>(), true);
  if (!status.ok() && status.statusCode() != StatusCode::REMOTE_NOT_FOUND)
    throw kio_exception(EIO, "Could not delete metdata key ", obj_path, ": ", status);
}

void FileIo::Sync(uint16_t timeout)
{
  if (!cluster)
    throw kio_exception(ENXIO, "No cluster set for FileIO object ", obj_path);

  cache.flush(this);
}

void FileIo::Stat(struct stat *buf, uint16_t timeout)
{
  if (!cluster)
    throw kio_exception(ENXIO, "No cluster set for FileIO object ", obj_path);

  lastChunkNumber.verify();
  std::shared_ptr<ClusterChunk> last_chunk = cache.get(this, lastChunkNumber.get(), ClusterChunk::Mode::STANDARD);

  memset(buf, 0, sizeof(struct stat));
  buf->st_blksize = cluster->limits().max_value_size;
  buf->st_blocks = lastChunkNumber.get() + 1;
  buf->st_size = lastChunkNumber.get() * buf->st_blksize + last_chunk->size();
}


void FileIo::Statfs(const char *p, struct statfs *sfs)
{
  if (obj_path.length() && obj_path.compare(p))
    throw kio_exception(EINVAL, "Object concurrently used for both Statfs and FileIO: ", obj_path);

  if (!cluster) {
    cluster = ClusterMap::getInstance().getCluster(utility::extractClusterID(p));
    obj_path = p;
  }

  ClusterSize s = cluster->size();
  if (!s.bytes_total)
    throw kio_exception(EIO, "Could not obtain cluster size values: ", obj_path);

  /* Minimal allocated block size. Set to 4K because that's the
   * maximum accepted value by Linux. */
  sfs->f_frsize = 4096;
  /* Preferred file system block size for I/O requests. This is sometimes
   * evaluated as the actual block size (e.g. by EOS). We set the bsize equal
   * to the frsize to avoid confusion. This approach is also taken by all
   * kernel level file systems. */
  sfs->f_bsize = sfs->f_frsize;
  /* Blocks on FS in units of f_frsize */
  sfs->f_blocks = (fsblkcnt_t) (s.bytes_total / sfs->f_frsize);
  /* Free blocks */
  sfs->f_bavail = (fsblkcnt_t) (s.bytes_free / sfs->f_frsize);
  /* Free blocks available to non root user */
  sfs->f_bfree = sfs->f_bavail;
  /* Total inodes. */
  sfs->f_files = s.bytes_total;
  /* Free inodes */
  sfs->f_ffree = s.bytes_free;
}

struct ftsState
{
  std::unique_ptr<std::vector<string>> keys;
  shared_ptr<string> end_key;
  size_t index;

  ftsState(std::string subtree) : keys(new std::vector<string>({subtree})), index(1)
  {
    end_key = make_shared<string>(subtree + "~");
  }
};

void *FileIo::ftsOpen(std::string subtree)
{
  cluster = ClusterMap::getInstance().getCluster(utility::extractClusterID(subtree));
  return new ftsState(subtree);
}

std::string FileIo::ftsRead(void *fts_handle)
{
  if (!fts_handle) return "";
  ftsState *state = (ftsState *) fts_handle;

  if (state->keys->size() <= state->index) {
    const size_t max_key_requests = 100;
    state->index = 0;
    /* add a space character (lowest ascii printable) to make the range request
       non-including. */
    cluster->range(
        make_shared<string>(state->keys->back() + " "),
        state->end_key,
        max_key_requests, state->keys
    );
  }
  return state->keys->empty() ? "" : state->keys->at(state->index++);
}

int FileIo::ftsClose(void *fts_handle)
{
  ftsState *state = (ftsState *) fts_handle;
  if (state) {
    delete state;
    return 0;
  }
  return -1;
}

FileIo::LastChunkNumber::LastChunkNumber(FileIo &parent) :
    parent(parent), last_chunk_number(0), last_chunk_number_timestamp() { }

FileIo::LastChunkNumber::~LastChunkNumber() { }

int FileIo::LastChunkNumber::get() const
{
  return last_chunk_number;
}

void FileIo::LastChunkNumber::set(int chunk_number)
{
  last_chunk_number = chunk_number;
  last_chunk_number_timestamp = system_clock::now();
}

void FileIo::LastChunkNumber::verify()
{
  /* chunk number verification independent of STANDARD expiration verification
   * in KinetiChunk class. validate last_chunk_number (another client might have
   * created new chunks we know nothing about, or truncated the file. */
  if (std::chrono::duration_cast<std::chrono::milliseconds>(
      system_clock::now() - last_chunk_number_timestamp)
      < ClusterChunk::expiration_time
      )
    return;

  /* Technically, we could start at chunk 0 to catch all cases... but that the
   * file is truncated by another client while opened here is highly unlikely.
   * And for big files this would mean unnecessary GetKeyRange requests for the
   * regular case.  */
  const size_t max_keys_requested = 100;
  std::unique_ptr<std::vector<string>> keys;
  do {
    KineticStatus status = parent.cluster->range(keys ?
                                                 make_shared<const string>(keys->back()) :
                                                 utility::constructChunkKey(parent.chunk_basename, last_chunk_number),
                                                 utility::constructChunkKey(parent.chunk_basename,
                                                                            std::numeric_limits<int>::max()),
                                                 max_keys_requested,
                                                 keys);

    if (!status.ok())
      throw kio_exception(EIO, "KeyRange request unexpectedly failed for chunks with base name: ",
                          parent.chunk_basename, ": ", status);
  } while (keys->size() == max_keys_requested);

  /* Success: get chunk number from last key.*/
  if (keys->size() > 0) {
    std::string key = keys->back();
    std::string number = key.substr(key.find_last_of('_') + 1, key.length());
    set(std::stoll(number));
    return;
  }

  /* No keys found. the file might have been truncated, retry but start the
   * search from chunk 0 this time. */
  if (last_chunk_number > 0) {
    last_chunk_number = 0;
    return verify();
  }

  /* No chunk keys found. Ensure that the key has not been removed by testing for
     the existence of the metadata key. */
  shared_ptr<const string> version;
  shared_ptr<const string> value;
  auto status = parent.cluster->get(
      make_shared<const string>(parent.obj_path),
      true, version, value);
  if (!status.ok())
    throw kio_exception(ENOENT, "File does not exist: ", parent.obj_path);
}
<|MERGE_RESOLUTION|>--- conflicted
+++ resolved
@@ -51,14 +51,8 @@
   if (s.ok())
     lastChunkNumber.set(0);
   else if (s.statusCode() != StatusCode::REMOTE_VERSION_MISMATCH)
-<<<<<<< HEAD
     throw kio_exception(EIO, "Attempting to write metadata key '",  obj_path, "' to cluster returned unexpected error ", s);
-=======
-    throw LoggingException(EIO, __FUNCTION__, __FILE__, __LINE__,
-                           "Attempting to write metadata key '" + obj_path + "' to cluster "
-                           "returned unexpected error: " +toString(s.statusCode())+" "+s.message());
->>>>>>> 7909f1dd
-}
+
 
 void FileIo::Close(uint16_t timeout)
 {
